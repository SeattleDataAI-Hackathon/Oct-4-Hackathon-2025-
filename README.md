--- conflicted
+++ resolved
@@ -1,10 +1,7 @@
-<<<<<<< HEAD
-# AAC Communication Tool
-=======
-# Augmentative and Alternative Communication-ZQ (AAC ZQ)
+
+# Augmentative and Alternative Communication Tool
 
 A FastAPI web application that generates detailed descriptions of images using Claude's vision capabilities.
->>>>>>> bb236abb
 
 An AI-powered Augmentative and Alternative Communication (AAC) tool that helps users generate contextual vocabulary and sentences from images.
 
